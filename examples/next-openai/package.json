{
  "name": "next-openai",
  "version": "0.0.0",
  "private": true,
  "scripts": {
    "dev": "next dev",
    "build": "next build",
    "start": "next start",
    "lint": "next lint"
  },
  "dependencies": {
<<<<<<< HEAD
    "ai": "3.1.0-canary.1",
=======
    "ai": "3.0.11",
>>>>>>> 0bde030b
    "next": "14.1.1",
    "openai": "4.29.0",
    "react": "18.2.0",
    "react-dom": "^18.2.0"
  },
  "devDependencies": {
    "@types/node": "^17.0.12",
    "@types/react": "18.2.8",
    "@types/react-dom": "18.2.4",
    "autoprefixer": "^10.4.14",
    "eslint": "^7.32.0",
    "eslint-config-next": "13.4.12",
    "postcss": "^8.4.23",
    "tailwindcss": "^3.3.2",
    "typescript": "5.1.3"
  }
}<|MERGE_RESOLUTION|>--- conflicted
+++ resolved
@@ -9,11 +9,7 @@
     "lint": "next lint"
   },
   "dependencies": {
-<<<<<<< HEAD
     "ai": "3.1.0-canary.1",
-=======
-    "ai": "3.0.11",
->>>>>>> 0bde030b
     "next": "14.1.1",
     "openai": "4.29.0",
     "react": "18.2.0",
